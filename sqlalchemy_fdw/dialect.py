"""A custom dialect for handling foreign tables on postgresql"""

from sqlalchemy.dialects.postgresql.psycopg2 import PGDialect_psycopg2
from sqlalchemy.dialects.postgresql.base import PGDDLCompiler, ARRAY
from sqlalchemy.engine import reflection
from sqlalchemy import sql, types as sqltypes, exc
from .util import sql_options


class PGDDLCompilerFdw(PGDDLCompiler):
    """A DDL compiler for the pgfdw dialect, for managing foreign tables"""

    def post_create_table(self, table):
        if hasattr(table, 'fdw_server'):
            preparer = self.dialect.identifier_preparer
            post = ' server %s ' % table.fdw_server
            post += sql_options(table.fdw_options, preparer)
            return post
        else:
            return super(PGDDLCompilerFdw, self).post_create_table(table)

    def visit_drop_table(self, drop):
        prefix = ""
        if hasattr(drop.element, 'fdw_server'):
            prefix = "FOREIGN"
        return "DROP %s TABLE %s" % (prefix,
                self.preparer.format_table(drop.element))


class PGDialectFdw(PGDialect_psycopg2):
    """An sqldialect based on psyopg2 for managing foreign tables

    To use it, simply use pgfdw in the connection string::

        create_engine('pgfdw://user:password@localhost:5432/dbname')

    """

    ddl_compiler = PGDDLCompilerFdw

    @reflection.cache
    def get_primary_keys(self, connection, table_name, schema=None, **kw):
        if schema is not None:
            current_schema = schema
        else:
            current_schema = self.default_schema_name
        PK_SQL = """
            SELECT cu.column_name
            FROM information_schema.table_constraints tc
            INNER JOIN information_schema.key_column_usage cu
                on cu.constraint_name = tc.constraint_name and
                    cu.table_name = tc.table_name and
                    cu.table_schema = tc.table_schema
            WHERE cu.table_name = :table_name and
                    constraint_type = 'PRIMARY KEY'
                    and cu.table_schema = :schema;
        """
        t = sql.text(PK_SQL, typemap={'attname':sqltypes.Unicode})
        c = connection.execute(t, table_name=table_name, schema=current_schema)
        primary_keys = [r[0] for r in c.fetchall()]
        return primary_keys

    @reflection.cache
    def get_table_names(self, connection, schema=None, **kw):
        if schema is not None:
            current_schema = schema
        else:
            current_schema = self.default_schema_name

        result = connection.execute(
            sql.text("SELECT relname FROM pg_class c "
                "WHERE relkind in ('r', 'f') "
                "AND '%s' = (select nspname from pg_namespace n "
                "where n.oid = c.relnamespace) " %
                current_schema,
                typemap = {'relname':sqltypes.Unicode}
            )
        )
        return [row[0] for row in result]


    @reflection.cache
    def get_table_oid(self, connection, table_name, schema=None, **kw):
        """Fetch the oid for schema.table_name.

        Several reflection methods require the table oid.  The idea for using
        this method is that it can be fetched one time and cached for
        subsequent calls.

        """
        table_oid = None
        if schema is not None:
            schema_where_clause = "n.nspname = :schema"
        else:
            schema_where_clause = "pg_catalog.pg_table_is_visible(c.oid)"
        query = """
            SELECT c.oid
            FROM pg_catalog.pg_class c
            LEFT JOIN pg_catalog.pg_namespace n ON n.oid = c.relnamespace
            WHERE (%s)
            AND c.relname = :table_name AND c.relkind in ('r','v', 'f')
        """ % schema_where_clause
        # Since we're binding to unicode, table_name and schema_name must be
        # unicode.
        table_name = str(table_name)
        bindparams = [sql.bindparam('table_name', type_=sqltypes.Unicode)]
        if schema is not None:
            schema = str(schema)
            bindparams.append(sql.bindparam('schema', type_=sqltypes.Unicode))
        s = sql.text(
            query, bindparams=bindparams, typemap={'oid':sqltypes.Integer})
        c = connection.execute(s, table_name=table_name, schema=schema)
        table_oid = c.scalar()
        if table_oid is None:
            raise exc.NoSuchTableError(table_name)
        return table_oid

    @reflection.cache
    def get_foreign_table_options(self, connection, fdw_table):
        oid = self.get_table_oid(connection, fdw_table.name, fdw_table.schema)
        query = """
        SELECT ftoptions, srvname
        FROM pg_foreign_table t inner join pg_foreign_server s
        ON t.ftserver = s.oid
        WHERE t.ftrelid = :oid
        """
        s = sql.text(query, bindparams=[
                sql.bindparam('oid', type_=sqltypes.Integer)],
                typemap={'ftoptions': ARRAY(sqltypes.Unicode),
                    'srvname': sqltypes.Unicode})
        c = connection.execute(s, oid=oid)
        options, srv_name = c.fetchone()
        fdw_table.fdw_server = srv_name
        fdw_table.fdw_options = dict([option.split('=', 1)
<<<<<<< HEAD
            for option in options])
=======
            for option in options]) if options is not None else {}
>>>>>>> 71f0112d

dialect = PGDialectFdw<|MERGE_RESOLUTION|>--- conflicted
+++ resolved
@@ -132,10 +132,6 @@
         options, srv_name = c.fetchone()
         fdw_table.fdw_server = srv_name
         fdw_table.fdw_options = dict([option.split('=', 1)
-<<<<<<< HEAD
-            for option in options])
-=======
             for option in options]) if options is not None else {}
->>>>>>> 71f0112d
 
 dialect = PGDialectFdw